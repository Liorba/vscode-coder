--- conflicted
+++ resolved
@@ -1,19 +1,15 @@
 "use strict"
-<<<<<<< HEAD
-
 import axios, { AxiosResponse } from "axios"
-=======
->>>>>>> 9b936cd8
 import { getAuthenticatedUser } from "coder/site/src/api/api"
 import { readFileSync } from "fs"
 import * as module from "module"
+import * as os from "os"
+import path from "path"
 import * as vscode from "vscode"
 import { Commands } from "./commands"
 import { Remote } from "./remote"
 import { Storage } from "./storage"
-import * as os from "os"
 import { WorkspaceQuery, WorkspaceProvider } from "./workspacesProvider"
-import path from "path"
 
 export async function activate(ctx: vscode.ExtensionContext): Promise<void> {
   const output = vscode.window.createOutputChannel("Coder")
@@ -127,7 +123,7 @@
 }
 function addAxiosInterceptor(storage: Storage): void {
   axios.interceptors.response.use(
-    ;(res) => {
+    (res) => {
       if (isVpnTokenInvalid(res)) {
         getVpnHeaderFromUser(
           "seems like the Vpn Token provided is either invalid or expired, please provide a new token",
@@ -138,17 +134,17 @@
         return res
       }
     },
-      (error) => {
-        if (isVpnTokenInvalidOnError(error)) {
-          getVpnHeaderFromUser(
-            "seems like the Vpn Token provided is either invalid or expired, please provide a new token",
-          ).then((token) => {
-            storage.setVpnHeaderToken(token)
-          })
-          // vscode.window.showErrorMessage(JSON.stringify("vpn token not valid, make sure you added a correct token"))
-        }
-        return error
-      },
+    (error) => {
+      if (isVpnTokenInvalidOnError(error)) {
+        getVpnHeaderFromUser(
+          "seems like the Vpn Token provided is either invalid or expired, please provide a new token",
+        ).then((token) => {
+          storage.setVpnHeaderToken(token)
+        })
+        // vscode.window.showErrorMessage(JSON.stringify("vpn token not valid, make sure you added a correct token"))
+      }
+      return error
+    },
   )
 }
 async function initGlobalVpnHeaders(storage: Storage): Promise<void> {
@@ -194,7 +190,6 @@
     title: "VpnToken",
     prompt: message,
     placeHolder: "put your token here",
-    // value: ,
   })
 }
 
